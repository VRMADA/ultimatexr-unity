--- conflicted
+++ resolved
@@ -925,11 +925,7 @@
             if (data.pointerEnter && fingerTipValid)
             {
                 data.FingerTipPosIsInsideControl = !IsFingerTipOutside(data, data.pointerEnter);
-<<<<<<< HEAD
-                
-=======
-
->>>>>>> 7a6b7930
+
                 if (!data.FingerTipPosInitialized)
                 {
                     data.FingerTipPosInitialized = true;
